--- conflicted
+++ resolved
@@ -39,15 +39,11 @@
     )
     data_managers_role_arn: str = pydantic.Field(
         None,
-<<<<<<< HEAD
         description=(
             "ARN of role to be assumed by authenticated users in data managers group."
         ),
     )
     buckets: List = []
-=======
-        description="ARN of role to be assumed by authenticated users in data managers group.",
-    )
 
     oidc_provider_url: Optional[str] = pydantic.Field(
         None,
@@ -57,5 +53,4 @@
     oidc_thumbprint: Optional[str] = pydantic.Field(
         None,
         description="Thumbprint of OIDC provider to use for CI workers.",
-    )
->>>>>>> f16428fe
+    )