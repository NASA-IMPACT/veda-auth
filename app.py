#!/usr/bin/env python3
import subprocess

from aws_cdk import App, Tags, DefaultStackSynthesizer

from infra.stack import AuthStack, BucketPermissions

from config import app_settings

app = App()

stack = AuthStack(
    app, 
    f"veda-auth-stack-{app_settings.stage}", 
    app_settings,
    synthesizer=DefaultStackSynthesizer(
        qualifier=app_settings.bootstrap_qualifier
    )
)

<<<<<<< HEAD
app = cdk.App()
stack = AuthStack(app, f"{app_settings.app_name}-{app_settings.stage}", app_settings)
# Create Groups
=======
# Create an data managers group in user pool if data managers role is provided (legacy stack support)
if app_settings.data_managers_group and app_settings.data_managers_role_arn:
    stack.add_cognito_group_with_existing_role(
        "veda-data-store-managers",
        "Authenticated users assume read write veda data access role",
        role_arn=app_settings.data_managers_role_arn,
    )

# Create Groups if Configured
>>>>>>> ff1bb97d
if app_settings.cognito_groups:
    stack.add_cognito_group(
        "veda-staging-writers",
        "Users that have read/write-access to the VEDA store and staging datastore",
        {
            "veda-data-store-dev": BucketPermissions.read_write,
            "veda-data-store": BucketPermissions.read_write,
            "veda-data-store-staging": BucketPermissions.read_write,
        },
    )
    stack.add_cognito_group(
        "veda-writers",
        "Users that have read/write-access to the VEDA store",
        {
            "veda-data-store-dev": BucketPermissions.read_write,
            "veda-data-store": BucketPermissions.read_write,
        },
    )

    stack.add_cognito_group(
        "veda-staging-readers",
        "Users that have read-access to the VEDA store and staging data store",
        {
            "veda-data-store-dev": BucketPermissions.read_only,
            "veda-data-store": BucketPermissions.read_only,
            "veda-data-store-staging": BucketPermissions.read_only,
        },
    )
    # TODO: Should this be the default IAM role for the user group?
    stack.add_cognito_group(
        "veda-readers",
        "Users that have read-access to the VEDA store",
        {
            "veda-data-store": BucketPermissions.read_only,
        },
    )

# Generate a resource server (ie something to protect behind auth) with scopes
# (permissions that we can grant to users/services).
stac_registry_scopes = stack.add_resource_server(
    "veda-stac-ingestion-registry",
    supported_scopes={
        "stac:register": "Create STAC ingestions",
        "stac:cancel": "Cancel a STAC ingestion",
        "stac:list": "Cancel a STAC ingestion",
    },
)


# Generate a client for a service, specifying the permissions it will be granted.
# In this case, we want this client to be able to only register new STAC ingestions in
# the STAC ingestion registry service.
stack.add_service_client(
    "veda-workflows",
    scopes=[
        stac_registry_scopes["stac:register"],
    ],
)

# Generate an OIDC provider, allowing CI workers to assume roles in the account

oidc_thumbprint = app_settings.oidc_thumbprint
oidc_provider_url = app_settings.oidc_provider_url
if oidc_thumbprint and oidc_provider_url:
    stack.add_oidc_provider(
        f"veda-oidc-provider-{app_settings.stage}",
        oidc_provider_url,
        oidc_thumbprint,
    )

# Programmatic Clients
client = stack.add_programmatic_client(f"{app_settings.app_name}-{app_settings.stage}-veda-sdk")
cdk.CfnOutput(
    stack,
    "client_id",
    export_name=f"{app_settings.app_name}-{app_settings.stage}-client-id",
    value=client.user_pool_client_id,
)

# Frontend Clients
# stack.add_frontend_client('veda-dashboard')

git_sha = subprocess.check_output(["git", "rev-parse", "HEAD"]).decode().strip()
try:
    git_tag = subprocess.check_output(["git", "describe", "--tags"]).decode().strip()
except subprocess.CalledProcessError:
    git_tag = "no-tag"

tags = {
    "Project": "veda",
    "Owner": app_settings.owner,
    "Client": "nasa-impact",
    "Stack": app_settings.stage,
    "GitCommit": git_sha,
    "GitTag": git_tag,
}

for key, value in tags.items():
    Tags.of(stack).add(key, value)

app.synth()<|MERGE_RESOLUTION|>--- conflicted
+++ resolved
@@ -11,18 +11,13 @@
 
 stack = AuthStack(
     app, 
-    f"veda-auth-stack-{app_settings.stage}", 
+    f"{app_settings.app_name}-{app_settings.stage}", 
     app_settings,
     synthesizer=DefaultStackSynthesizer(
         qualifier=app_settings.bootstrap_qualifier
     )
 )
 
-<<<<<<< HEAD
-app = cdk.App()
-stack = AuthStack(app, f"{app_settings.app_name}-{app_settings.stage}", app_settings)
-# Create Groups
-=======
 # Create an data managers group in user pool if data managers role is provided (legacy stack support)
 if app_settings.data_managers_group and app_settings.data_managers_role_arn:
     stack.add_cognito_group_with_existing_role(
@@ -32,7 +27,6 @@
     )
 
 # Create Groups if Configured
->>>>>>> ff1bb97d
 if app_settings.cognito_groups:
     stack.add_cognito_group(
         "veda-staging-writers",
