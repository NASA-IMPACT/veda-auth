# VEDA Auth System

This codebase represents the Cognito-based authentication system used for the VEDA project.

Note: This is for setting up the user pools and managing applications, it is _not_ for managing users. Managing users should be instead done via AWS

## Running the example client

The example client requires the following configuration to be available via environment variables or in a `.env` file:

- `IDENTITY_POOL_ID`, the ID of the Cognito identity pool, e.g. `us-west-2:xxxxxxxx-xxxx-xxxx-xxxx-xxxxxxxxxxxx`
- `USER_POOL_ID`, the ID of Cognito user pool, e.g. `us-west-2_XXXXXXXXX`
- `CLIENT_ID`, the ID of the Cognito client, e.g. `XXXxxxxxxxxxxxxxxxxxxxXXXX`

Assuming you already have a username and password associated with the Cognito user pool of interest, you can run the client to generate tokens and AWS credentials:

```bash
python3 -m pip install -r requirements.txt
python3 scripts/tmp-creds-example.py
```

## Expanding

The codebase intends to be expandable to meet VEDA's needs as the project grows. Currently, the stack exposes two methods to facilitate customization.

### Adding a Resource Server

A resource server is a service that is to be protected by auth.

### `stack.add_programmatic_client(client_identifier)`

### `stack.add_service_client(client_identifier)`

Add a service that will be authenticating with the VEDA system. This utilizes the [`client_credentials` flow](https://www.oauth.com/oauth2-servers/access-tokens/client-credentials/), meaning that the credentials represent a _service_ rather than any particular _user_:

> the client credentials grant is typically intended to provide credentials to an application in order to authorize machine-to-machine requests. Note that, to use the client credentials grant, the corresponding user pool app client must have an associated app client secret. ([source](https://aws.amazon.com/blogs/mobile/understanding-amazon-cognito-user-pool-oauth-2-0-grants/))

Calling `.add_service_client()` with a unique identifier will create a [user pool app client](https://docs.aws.amazon.com/cognito/latest/developerguide/user-pool-settings-client-apps.html?icmpid=docs_cognito_console_help_panel) to represent this service. Credentials for the generated app client will be stored in an AWS SecretsManager Secret with an ID following the format of `{veda_auth_stack_name}/{service_identifier}`. These credentials can be retrieved by the related service and used to request an access token to be used to access any API that requires a valid auth token.

A demonstration of how these credentials can be retrieve and used to generate a JWT for a service, see `scripts/get-service-token.py`

<<<<<<< HEAD
## Using an existing role for authenticated user group
User groups with pre defined roles can be creating by providing the existing role's ARN. 
1. Set `DATA_MANAGERS_ROLE_ARN` in environment configuration
2. CDK deploy change and note `veda-auth-stack-<STAGE>.userpoolid` in output. It will include the deployment region and a UUID, for example `us-west-2:11111111-1111-1111-1111-111111111111`
3. Add a new statement to the role's trust policy in the AWS IAM console. Navigate to the desired role, choose `Trust Relationship` and select `edit`--be careful to preserve the existing trust statements when appending a new statement for this identity pool.

### Example trust policy with appended statement for identity pool
In this example, the second object conditionally allows authenticated users from this identity pool to assume the role with a web identity. Two conditions should be applied: `StringEquals` to restrict the statement to this identity pool and `ForAnyValue:StringLike` to restrict to authenticated users.

The identity pool id is returned in the cloud formation output when this project is deployed. It can also be found in the AWS console by navigating to Cognito>Federated Identities, selecting the desired identity pool, and choosing 'Edit identity pool' to reveal the id.
```
{
    "Version": "2012-10-17",
    "Statement": [
        {
            "Effect": "Allow",
            "Principal": {
                "Service": "lambda.amazonaws.com"
            },
            "Action": "sts:AssumeRole"
        },
        {
            "Effect": "Allow",
            "Principal": {
                "Federated": "cognito-identity.amazonaws.com"
            },
            "Action": "sts:AssumeRoleWithWebIdentity",
            "Condition": {
                "StringEquals": {
                    "cognito-identity.amazonaws.com:aud": "us-west-2:11111111-1111-1111-1111-111111111111"
                },
                "ForAnyValue:StringLike": {
                    "cognito-identity.amazonaws.com:amr": "authenticated"
                }
            }
        }
    ]
}
```

## Obtaining AWS credentials
This project supplies a sample python [cognito-client](scripts/cognito_client.py) for using the veda-auth stack. The [temporary credentials notebook](scripts/temporary-credentials-example.ipynb) demonstrates how to use the deployed veda-auth stack to obtain AWS credentials via a password authentication flow.

### [PyPI cognito_client](https://pypi.org/project/cognito-client/)
A streamlined version of the client can be installed with `pip install cognito_client`, see usage instructions [here](https://github.com/developmentseed/cognito_client#use).
=======
# License
This project is licensed under **Apache 2**, see the [LICENSE](LICENSE) file for more details.
>>>>>>> 9315f2c4
<|MERGE_RESOLUTION|>--- conflicted
+++ resolved
@@ -39,7 +39,6 @@
 
 A demonstration of how these credentials can be retrieve and used to generate a JWT for a service, see `scripts/get-service-token.py`
 
-<<<<<<< HEAD
 ## Using an existing role for authenticated user group
 User groups with pre defined roles can be creating by providing the existing role's ARN. 
 1. Set `DATA_MANAGERS_ROLE_ARN` in environment configuration
@@ -85,7 +84,6 @@
 
 ### [PyPI cognito_client](https://pypi.org/project/cognito-client/)
 A streamlined version of the client can be installed with `pip install cognito_client`, see usage instructions [here](https://github.com/developmentseed/cognito_client#use).
-=======
+
 # License
 This project is licensed under **Apache 2**, see the [LICENSE](LICENSE) file for more details.
->>>>>>> 9315f2c4
